--- conflicted
+++ resolved
@@ -150,23 +150,14 @@
                                  bool allow_soft_failures, std::string* error)
       SHARED_LOCKS_REQUIRED(Locks::mutator_lock_);
 
-<<<<<<< HEAD
-  static void VerifyMethodAndDump(Thread* self, std::ostream& os, uint32_t method_idx,
-                                  const DexFile* dex_file, ConstHandle<mirror::DexCache> dex_cache,
-                                  ConstHandle<mirror::ClassLoader> class_loader,
-                                  const DexFile::ClassDef* class_def,
-                                  const DexFile::CodeItem* code_item,
-                                  ConstHandle<mirror::ArtMethod> method, uint32_t method_access_flags)
-=======
-  static MethodVerifier* VerifyMethodAndDump(std::ostream& os, uint32_t method_idx,
+  static MethodVerifier* VerifyMethodAndDump(Thread* self, std::ostream& os, uint32_t method_idx,
                                              const DexFile* dex_file,
-                                             Handle<mirror::DexCache> dex_cache,
-                                             Handle<mirror::ClassLoader> class_loader,
+                                             ConstHandle<mirror::DexCache> dex_cache,
+                                             ConstHandle<mirror::ClassLoader> class_loader,
                                              const DexFile::ClassDef* class_def,
                                              const DexFile::CodeItem* code_item,
-                                             mirror::ArtMethod* method,
+                                             ConstHandle<mirror::ArtMethod> method,
                                              uint32_t method_access_flags)
->>>>>>> e0f7df2c
       SHARED_LOCKS_REQUIRED(Locks::mutator_lock_);
 
   uint8_t EncodePcToReferenceMapData() const;
@@ -221,9 +212,9 @@
                  ConstHandle<mirror::ArtMethod> method,
                  uint32_t access_flags, bool can_load_classes, bool allow_soft_failures,
                  bool need_precise_constants) SHARED_LOCKS_REQUIRED(Locks::mutator_lock_)
-      : MethodVerifier(dex_file, dex_cache, class_loader, class_def, code_item, method_idx, method,
-                       access_flags, can_load_classes, allow_soft_failures, need_precise_constants,
-                       false) {}
+      : MethodVerifier(self, dex_file, dex_cache, class_loader, class_def, code_item, method_idx,
+                       method, access_flags, can_load_classes, allow_soft_failures,
+                       need_precise_constants, false) {}
 
   ~MethodVerifier();
 
@@ -252,9 +243,10 @@
 
  private:
   // Private constructor for dumping.
-  MethodVerifier(const DexFile* dex_file, Handle<mirror::DexCache>* dex_cache,
-                 Handle<mirror::ClassLoader>* class_loader, const DexFile::ClassDef* class_def,
-                 const DexFile::CodeItem* code_item, uint32_t method_idx, mirror::ArtMethod* method,
+  MethodVerifier(Thread* self, const DexFile* dex_file, ConstHandle<mirror::DexCache> dex_cache,
+                 ConstHandle<mirror::ClassLoader> class_loader, const DexFile::ClassDef* class_def,
+                 const DexFile::CodeItem* code_item, uint32_t method_idx,
+                 ConstHandle<mirror::ArtMethod> method,
                  uint32_t access_flags, bool can_load_classes, bool allow_soft_failures,
                  bool need_precise_constants, bool verify_to_dump)
       SHARED_LOCKS_REQUIRED(Locks::mutator_lock_);
