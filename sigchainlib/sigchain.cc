/*
 * Copyright (C) 2014 The Android Open Source Project
 *
 * Licensed under the Apache License, Version 2.0 (the "License");
 * you may not use this file except in compliance with the License.
 * You may obtain a copy of the License at
 *
 *      http://www.apache.org/licenses/LICENSE-2.0
 *
 * Unless required by applicable law or agreed to in writing, software
 * distributed under the License is distributed on an "AS IS" BASIS,
 * WITHOUT WARRANTIES OR CONDITIONS OF ANY KIND, either express or implied.
 * See the License for the specific language governing permissions and
 * limitations under the License.
 */

#ifdef ART_TARGET_ANDROID
#include <android/log.h>
#else
#include <stdarg.h>
#include <iostream>
#endif

#include <dlfcn.h>
#include <errno.h>
#include <pthread.h>
#include <signal.h>
#include <stdio.h>
#include <stdlib.h>
#include <string.h>

#include <initializer_list>
#include <mutex>
#include <utility>

#include "sigchain.h"

#if defined(__APPLE__)
#define _NSIG NSIG
#define sighandler_t sig_t

// Darwin has an #error when ucontext.h is included without _XOPEN_SOURCE defined.
#define _XOPEN_SOURCE
#endif

#include <ucontext.h>

// libsigchain provides an interception layer for signal handlers, to allow ART and others to give
// their signal handlers the first stab at handling signals before passing them on to user code.
//
// It implements wrapper functions for signal, sigaction, and sigprocmask, and a handler that
// forwards signals appropriately.
//
// In our handler, we start off with all signals blocked, fetch the original signal mask from the
// passed in ucontext, and then adjust our signal mask appropriately for the user handler.
//
// It's somewhat tricky for us to properly handle some flag cases:
//   SA_NOCLDSTOP and SA_NOCLDWAIT: shouldn't matter, we don't have special handlers for SIGCHLD.
//   SA_NODEFER: unimplemented, we can manually change the signal mask appropriately.
//  ~SA_ONSTACK: always silently enable this
//   SA_RESETHAND: unimplemented, but we can probably do this?
//  ~SA_RESTART: unimplemented, maybe we can reserve an RT signal, register an empty handler that
//               doesn't have SA_RESTART, and raise the signal to avoid restarting syscalls that are
//               expected to be interrupted?

static void log(const char* format, ...) {
  char buf[256];
  va_list ap;
  va_start(ap, format);
  vsnprintf(buf, sizeof(buf), format, ap);
#ifdef ART_TARGET_ANDROID
  __android_log_write(ANDROID_LOG_ERROR, "libsigchain", buf);
#else
  std::cout << buf << "\n";
#endif
  va_end(ap);
}

#define fatal(...) log(__VA_ARGS__); abort()

static int sigorset(sigset_t* dest, sigset_t* left, sigset_t* right) {
  sigemptyset(dest);
  for (size_t i = 0; i < sizeof(sigset_t) * CHAR_BIT; ++i) {
    if (sigismember(left, i) == 1 || sigismember(right, i) == 1) {
      sigaddset(dest, i);
    }
  }
  return 0;
}

namespace art {

static decltype(&sigaction) linked_sigaction;
static decltype(&sigprocmask) linked_sigprocmask;

static pthread_key_t GetHandlingSignalKey() {
  static pthread_key_t key;
  static std::once_flag once;
  std::call_once(once, []() {
    int rc = pthread_key_create(&key, nullptr);
    if (rc != 0) {
      fatal("failed to create sigchain pthread key: %s", strerror(rc));
    }
  });
  return key;
}

static bool GetHandlingSignal() {
  void* result = pthread_getspecific(GetHandlingSignalKey());
  return reinterpret_cast<uintptr_t>(result);
}

static void SetHandlingSignal(bool value) {
  pthread_setspecific(GetHandlingSignalKey(),
                      reinterpret_cast<void*>(static_cast<uintptr_t>(value)));
}

class ScopedHandlingSignal {
 public:
  ScopedHandlingSignal() : original_value_(GetHandlingSignal()) {
  }

  ~ScopedHandlingSignal() {
    SetHandlingSignal(original_value_);
  }

 private:
  bool original_value_;
};

class SignalChain {
 public:
  SignalChain() : claimed_(false) {
  }

  bool IsClaimed() {
    return claimed_;
  }

  void Claim(int signo) {
    if (!claimed_) {
      Register(signo);
      claimed_ = true;
    }
  }

  // Register the signal chain with the kernel if needed.
  void Register(int signo) {
    struct sigaction handler_action = {};
    handler_action.sa_sigaction = SignalChain::Handler;
    handler_action.sa_flags = SA_RESTART | SA_SIGINFO | SA_ONSTACK;
    sigfillset(&handler_action.sa_mask);
    linked_sigaction(signo, &handler_action, &action_);
  }

  void SetAction(const struct sigaction* action) {
    action_ = *action;
  }

  struct sigaction GetAction() {
    return action_;
  }

  void AddSpecialHandler(SigchainAction* sa) {
    for (SigchainAction& slot : special_handlers_) {
      if (slot.sc_sigaction == nullptr) {
        slot = *sa;
        return;
      }
    }

    fatal("too many special signal handlers");
  }

  void RemoveSpecialHandler(bool (*fn)(int, siginfo_t*, void*)) {
    // This isn't thread safe, but it's unlikely to be a real problem.
    size_t len = sizeof(special_handlers_)/sizeof(*special_handlers_);
    for (size_t i = 0; i < len; ++i) {
      if (special_handlers_[i].sc_sigaction == fn) {
        for (size_t j = i; j < len - 1; ++j) {
          special_handlers_[j] = special_handlers_[j + 1];
        }
        special_handlers_[len - 1].sc_sigaction = nullptr;
        return;
      }
    }

    fatal("failed to find special handler to remove");
  }


  static void Handler(int signo, siginfo_t* siginfo, void*);

 private:
  bool claimed_;
  struct sigaction action_;
  SigchainAction special_handlers_[2];
};

static SignalChain chains[_NSIG];

void SignalChain::Handler(int signo, siginfo_t* siginfo, void* ucontext_raw) {
  // Try the special handlers first.
  // If one of them crashes, we'll reenter this handler and pass that crash onto the user handler.
  if (!GetHandlingSignal()) {
    for (const auto& handler : chains[signo].special_handlers_) {
      if (handler.sc_sigaction == nullptr) {
        break;
      }

      // The native bridge signal handler might not return.
      // Avoid setting the thread local flag in this case, since we'll never
      // get a chance to restore it.
      bool handler_noreturn = (handler.sc_flags & SIGCHAIN_ALLOW_NORETURN);
      sigset_t previous_mask;
      linked_sigprocmask(SIG_SETMASK, &handler.sc_mask, &previous_mask);

      ScopedHandlingSignal restorer;
      if (!handler_noreturn) {
        SetHandlingSignal(true);
      }

      if (handler.sc_sigaction(signo, siginfo, ucontext_raw)) {
        return;
      }

      linked_sigprocmask(SIG_SETMASK, &previous_mask, nullptr);
    }
  }

  // Forward to the user's signal handler.
  int handler_flags = chains[signo].action_.sa_flags;
  ucontext_t* ucontext = static_cast<ucontext_t*>(ucontext_raw);
  sigset_t mask;
  sigorset(&mask, &ucontext->uc_sigmask, &chains[signo].action_.sa_mask);
  if ((handler_flags & SA_NODEFER)) {
    sigdelset(&mask, signo);
  }
  linked_sigprocmask(SIG_SETMASK, &mask, nullptr);

  if ((handler_flags & SA_SIGINFO)) {
    chains[signo].action_.sa_sigaction(signo, siginfo, ucontext_raw);
  } else {
    auto handler = chains[signo].action_.sa_handler;
    if (handler == SIG_IGN) {
      return;
    } else if (handler == SIG_DFL) {
      fatal("exiting due to SIG_DFL handler for signal %d", signo);
    } else {
      handler(signo);
    }
  }
}

extern "C" int sigaction(int signal, const struct sigaction* new_action, struct sigaction* old_action) {
  // If this signal has been claimed as a signal chain, record the user's
  // action but don't pass it on to the kernel.
  // Note that we check that the signal number is in range here.  An out of range signal
  // number should behave exactly as the libc sigaction.
  if (signal < 0 || signal >= _NSIG) {
    errno = EINVAL;
    return -1;
  }

  if (chains[signal].IsClaimed()) {
    struct sigaction saved_action = chains[signal].GetAction();
    if (new_action != nullptr) {
      chains[signal].SetAction(new_action);
    }
    if (old_action != nullptr) {
      *old_action = saved_action;
    }
    return 0;
  }

  // Will only get here if the signal chain has not been claimed.  We want
  // to pass the sigaction on to the kernel via the real sigaction in libc.
  InitializeSignalChain();
  return linked_sigaction(signal, new_action, old_action);
}

extern "C" sighandler_t signal(int signo, sighandler_t handler) {
  if (signo < 0 || signo > _NSIG) {
    errno = EINVAL;
    return SIG_ERR;
  }

  struct sigaction sa = {};
  sigemptyset(&sa.sa_mask);
  sa.sa_handler = handler;
  sa.sa_flags = SA_RESTART | SA_ONSTACK;
  sighandler_t oldhandler;

  // If this signal has been claimed as a signal chain, record the user's
  // action but don't pass it on to the kernel.
  if (chains[signo].IsClaimed()) {
    oldhandler = reinterpret_cast<sighandler_t>(chains[signo].GetAction().sa_handler);
    chains[signo].SetAction(&sa);
    return oldhandler;
  }

  // Will only get here if the signal chain has not been claimed.  We want
  // to pass the sigaction on to the kernel via the real sigaction in libc.
  InitializeSignalChain();
  if (linked_sigaction(signo, &sa, &sa) == -1) {
    return SIG_ERR;
  }

  return reinterpret_cast<sighandler_t>(sa.sa_handler);
}

#if !defined(__LP64__)
extern "C" sighandler_t bsd_signal(int signo, sighandler_t handler) {
  return signal(signo, handler);
}
#endif

extern "C" int sigprocmask(int how, const sigset_t* bionic_new_set, sigset_t* bionic_old_set) {
  // When inside a signal handler, forward directly to the actual sigprocmask.
  if (GetHandlingSignal()) {
    return linked_sigprocmask(how, bionic_new_set, bionic_old_set);
  }

  const sigset_t* new_set_ptr = bionic_new_set;
  sigset_t tmpset;
  if (bionic_new_set != nullptr) {
    tmpset = *bionic_new_set;

    if (how == SIG_BLOCK) {
      // Don't allow claimed signals in the mask.  If a signal chain has been claimed
      // we can't allow the user to block that signal.
      for (int i = 0 ; i < _NSIG; ++i) {
        if (chains[i].IsClaimed() && sigismember(&tmpset, i)) {
          sigdelset(&tmpset, i);
        }
      }
    }
    new_set_ptr = &tmpset;
  }

  InitializeSignalChain();
  return linked_sigprocmask(how, new_set_ptr, bionic_old_set);
}

<<<<<<< HEAD
extern "C" void InitializeSignalChain() {
  // Warning.
  // Don't call this from within a signal context as it makes calls to
  // dlsym.  Calling into the dynamic linker will result in locks being
  // taken and if it so happens that a signal occurs while one of these
  // locks is already taken, dlsym will block trying to reenter a
  // mutex and we will never get out of it.
  static bool initialized = false;
  if (initialized) {
    // Don't initialize twice.
    return;
  }

  void* linked_sigaction_sym = dlsym(RTLD_NEXT, "sigaction");
  if (linked_sigaction_sym == nullptr) {
    linked_sigaction_sym = dlsym(RTLD_DEFAULT, "sigaction");
    if (linked_sigaction_sym == nullptr ||
        linked_sigaction_sym == reinterpret_cast<void*>(sigaction)) {
      fatal("Unable to find next sigaction in signal chain");
    }
  }

  void* linked_sigprocmask_sym = dlsym(RTLD_NEXT, "sigprocmask");
  if (linked_sigprocmask_sym == nullptr) {
    linked_sigprocmask_sym = dlsym(RTLD_DEFAULT, "sigprocmask");
    if (linked_sigprocmask_sym == nullptr ||
        linked_sigprocmask_sym == reinterpret_cast<void*>(sigprocmask)) {
      fatal("Unable to find next sigprocmask in signal chain");
    }
  }

  linked_sigaction = reinterpret_cast<decltype(linked_sigaction)>(linked_sigaction_sym);
  linked_sigprocmask = reinterpret_cast<decltype(linked_sigprocmask)>(linked_sigprocmask_sym);
  initialized = true;
}
=======
extern "C" void AddSpecialSignalHandlerFn(int signal, SigchainAction* sa) {
  InitializeSignalChain();
>>>>>>> 1c7ce28c

extern "C" void AddSpecialSignalHandlerFn(int signal, SpecialSignalHandlerFn fn) {
  if (signal <= 0 || signal >= _NSIG) {
    fatal("Invalid signal %d", signal);
  }

  // Set the managed_handler.
  chains[signal].AddSpecialHandler(sa);
  chains[signal].Claim(signal);
}

<<<<<<< HEAD
extern "C" void RemoveSpecialSignalHandlerFn(int signal, SpecialSignalHandlerFn fn) {
=======
extern "C" void RemoveSpecialSignalHandlerFn(int signal, bool (*fn)(int, siginfo_t*, void*)) {
  InitializeSignalChain();

>>>>>>> 1c7ce28c
  if (signal <= 0 || signal >= _NSIG) {
    fatal("Invalid signal %d", signal);
  }

  chains[signal].RemoveSpecialHandler(fn);
}

extern "C" void EnsureFrontOfChain(int signal) {
  if (signal <= 0 || signal >= _NSIG) {
    fatal("Invalid signal %d", signal);
  }

  // Read the current action without looking at the chain, it should be the expected action.
  struct sigaction current_action;
  InitializeSignalChain();
  linked_sigaction(signal, nullptr, &current_action);
  // If the sigactions don't match then we put the current action on the chain and make ourself as
  // the main action.
  if (current_action.sa_sigaction != SignalChain::Handler) {
    log("Warning: Unexpected sigaction action found %p\n", current_action.sa_sigaction);
    chains[signal].Register(signal);
  }
}

}   // namespace art
<|MERGE_RESOLUTION|>--- conflicted
+++ resolved
@@ -93,6 +93,35 @@
 static decltype(&sigaction) linked_sigaction;
 static decltype(&sigprocmask) linked_sigprocmask;
 
+__attribute__((constructor)) static void InitializeSignalChain() {
+  static std::once_flag once;
+  std::call_once(once, []() {
+    void* linked_sigaction_sym = dlsym(RTLD_NEXT, "sigaction");
+    if (linked_sigaction_sym == nullptr) {
+      linked_sigaction_sym = dlsym(RTLD_DEFAULT, "sigaction");
+      if (linked_sigaction_sym == nullptr ||
+          linked_sigaction_sym == reinterpret_cast<void*>(sigaction)) {
+        fatal("Unable to find next sigaction in signal chain");
+      }
+    }
+
+    void* linked_sigprocmask_sym = dlsym(RTLD_NEXT, "sigprocmask");
+    if (linked_sigprocmask_sym == nullptr) {
+      linked_sigprocmask_sym = dlsym(RTLD_DEFAULT, "sigprocmask");
+      if (linked_sigprocmask_sym == nullptr ||
+          linked_sigprocmask_sym == reinterpret_cast<void*>(sigprocmask)) {
+        fatal("Unable to find next sigprocmask in signal chain");
+      }
+    }
+
+    linked_sigaction =
+        reinterpret_cast<decltype(linked_sigaction)>(linked_sigaction_sym);
+    linked_sigprocmask =
+        reinterpret_cast<decltype(linked_sigprocmask)>(linked_sigprocmask_sym);
+  });
+}
+
+
 static pthread_key_t GetHandlingSignalKey() {
   static pthread_key_t key;
   static std::once_flag once;
@@ -253,6 +282,8 @@
 }
 
 extern "C" int sigaction(int signal, const struct sigaction* new_action, struct sigaction* old_action) {
+  InitializeSignalChain();
+
   // If this signal has been claimed as a signal chain, record the user's
   // action but don't pass it on to the kernel.
   // Note that we check that the signal number is in range here.  An out of range signal
@@ -275,11 +306,12 @@
 
   // Will only get here if the signal chain has not been claimed.  We want
   // to pass the sigaction on to the kernel via the real sigaction in libc.
-  InitializeSignalChain();
   return linked_sigaction(signal, new_action, old_action);
 }
 
 extern "C" sighandler_t signal(int signo, sighandler_t handler) {
+  InitializeSignalChain();
+
   if (signo < 0 || signo > _NSIG) {
     errno = EINVAL;
     return SIG_ERR;
@@ -301,7 +333,6 @@
 
   // Will only get here if the signal chain has not been claimed.  We want
   // to pass the sigaction on to the kernel via the real sigaction in libc.
-  InitializeSignalChain();
   if (linked_sigaction(signo, &sa, &sa) == -1) {
     return SIG_ERR;
   }
@@ -311,11 +342,15 @@
 
 #if !defined(__LP64__)
 extern "C" sighandler_t bsd_signal(int signo, sighandler_t handler) {
+  InitializeSignalChain();
+
   return signal(signo, handler);
 }
 #endif
 
 extern "C" int sigprocmask(int how, const sigset_t* bionic_new_set, sigset_t* bionic_old_set) {
+  InitializeSignalChain();
+
   // When inside a signal handler, forward directly to the actual sigprocmask.
   if (GetHandlingSignal()) {
     return linked_sigprocmask(how, bionic_new_set, bionic_old_set);
@@ -338,52 +373,12 @@
     new_set_ptr = &tmpset;
   }
 
-  InitializeSignalChain();
   return linked_sigprocmask(how, new_set_ptr, bionic_old_set);
 }
 
-<<<<<<< HEAD
-extern "C" void InitializeSignalChain() {
-  // Warning.
-  // Don't call this from within a signal context as it makes calls to
-  // dlsym.  Calling into the dynamic linker will result in locks being
-  // taken and if it so happens that a signal occurs while one of these
-  // locks is already taken, dlsym will block trying to reenter a
-  // mutex and we will never get out of it.
-  static bool initialized = false;
-  if (initialized) {
-    // Don't initialize twice.
-    return;
-  }
-
-  void* linked_sigaction_sym = dlsym(RTLD_NEXT, "sigaction");
-  if (linked_sigaction_sym == nullptr) {
-    linked_sigaction_sym = dlsym(RTLD_DEFAULT, "sigaction");
-    if (linked_sigaction_sym == nullptr ||
-        linked_sigaction_sym == reinterpret_cast<void*>(sigaction)) {
-      fatal("Unable to find next sigaction in signal chain");
-    }
-  }
-
-  void* linked_sigprocmask_sym = dlsym(RTLD_NEXT, "sigprocmask");
-  if (linked_sigprocmask_sym == nullptr) {
-    linked_sigprocmask_sym = dlsym(RTLD_DEFAULT, "sigprocmask");
-    if (linked_sigprocmask_sym == nullptr ||
-        linked_sigprocmask_sym == reinterpret_cast<void*>(sigprocmask)) {
-      fatal("Unable to find next sigprocmask in signal chain");
-    }
-  }
-
-  linked_sigaction = reinterpret_cast<decltype(linked_sigaction)>(linked_sigaction_sym);
-  linked_sigprocmask = reinterpret_cast<decltype(linked_sigprocmask)>(linked_sigprocmask_sym);
-  initialized = true;
-}
-=======
 extern "C" void AddSpecialSignalHandlerFn(int signal, SigchainAction* sa) {
   InitializeSignalChain();
->>>>>>> 1c7ce28c
-
-extern "C" void AddSpecialSignalHandlerFn(int signal, SpecialSignalHandlerFn fn) {
+
   if (signal <= 0 || signal >= _NSIG) {
     fatal("Invalid signal %d", signal);
   }
@@ -393,13 +388,9 @@
   chains[signal].Claim(signal);
 }
 
-<<<<<<< HEAD
-extern "C" void RemoveSpecialSignalHandlerFn(int signal, SpecialSignalHandlerFn fn) {
-=======
 extern "C" void RemoveSpecialSignalHandlerFn(int signal, bool (*fn)(int, siginfo_t*, void*)) {
   InitializeSignalChain();
 
->>>>>>> 1c7ce28c
   if (signal <= 0 || signal >= _NSIG) {
     fatal("Invalid signal %d", signal);
   }
@@ -408,14 +399,16 @@
 }
 
 extern "C" void EnsureFrontOfChain(int signal) {
+  InitializeSignalChain();
+
   if (signal <= 0 || signal >= _NSIG) {
     fatal("Invalid signal %d", signal);
   }
 
   // Read the current action without looking at the chain, it should be the expected action.
   struct sigaction current_action;
-  InitializeSignalChain();
   linked_sigaction(signal, nullptr, &current_action);
+
   // If the sigactions don't match then we put the current action on the chain and make ourself as
   // the main action.
   if (current_action.sa_sigaction != SignalChain::Handler) {
