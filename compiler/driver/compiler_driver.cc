--- conflicted
+++ resolved
@@ -2120,20 +2120,12 @@
   jobject jclass_loader = manager->GetClassLoader();
   const DexFile& dex_file = *manager->GetDexFile();
   const DexFile::ClassDef& class_def = dex_file.GetClassDef(class_def_index);
-<<<<<<< HEAD
-  const char* descriptor = dex_file.GetClassDescriptor(class_def);
-  ClassLinker* class_linker = manager->GetClassLinker();
-  ScopedObjectAccess soa(Thread::Current());
-  mirror::ClassLoader* class_loader = soa.Decode<mirror::ClassLoader*>(jclass_loader);
-  mirror::Class* klass = class_linker->FindClass(descriptor, class_loader);
-=======
   const DexFile::TypeId& class_type_id = dex_file.GetTypeId(class_def.class_idx_);
   const char* descriptor = dex_file.StringDataByIdx(class_type_id.descriptor_idx_);
 
   ScopedObjectAccess soa(Thread::Current());
   mirror::ClassLoader* class_loader = soa.Decode<mirror::ClassLoader*>(jclass_loader);
   mirror::Class* klass = manager->GetClassLinker()->FindClass(descriptor, class_loader);
->>>>>>> 4541c7a9
 
   if (klass != NULL && !SkipClass(jclass_loader, dex_file, klass)) {
     // Only try to initialize classes that were successfully verified.
